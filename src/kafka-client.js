const { Kafka, logLevel } = require('kafkajs');
const fs = require('fs').promises;
const chalk = require('chalk');
const crypto = require('crypto');
const { generateAuthToken } = require('aws-msk-iam-sasl-signer-js');
const { ClientCredentials } = require('simple-oauth2');

class KafkaClient {
  constructor(config) {
    this.config = config;
    this.kafka = null;
    this.admin = null;
    this.connected = false;
  }

  async connect() {
    try {
      const kafkaConfig = {
        clientId: 'superstream-analyzer',
        brokers: this.config.brokers,
        connectionTimeout: 3000,
        requestTimeout: 30000,
        retry: {
          initialRetryTime: 100,
          retries: 8
        }
      };

      // Handle authentication based on vendor and configuration
      if (this.config.useSasl && this.config.sasl) {
        const vendor = this.config.vendor;
        const mechanism = this.config.sasl.mechanism;

        console.log(`🔐 Setting up ${vendor} authentication with ${mechanism}...`);

        // Vendor-specific authentication handling
        switch (vendor) {
          case 'aws-msk':
            if (mechanism === 'oauthbearer') {
              // AWS MSK IAM authentication
              console.log('🔐 Using AWS MSK IAM authentication...');
              
              const region = this.extractRegionFromBrokers();
              console.log(`🌍 Using AWS region: ${region}`);
              
              kafkaConfig.ssl = true; // MSK with IAM requires SSL
              kafkaConfig.sasl = {
                mechanism: 'oauthbearer',
                oauthBearerProvider: async () => {
                  console.log('🔐 Generating IAM auth token...');
                  try {
                    const authTokenResponse = await generateAuthToken({ region: region });
                    console.log('✅ Auth token generated successfully');
                    return {
                      value: authTokenResponse.token
                    };
                  } catch (tokenError) {
                    console.error('❌ Failed to generate auth token:', tokenError);
                    throw tokenError;
                  }
                }
              };
            } else {
              // AWS MSK SCRAM or other mechanisms
              kafkaConfig.ssl = true; // MSK requires SSL
              kafkaConfig.sasl = {
                mechanism: mechanism,
                username: this.config.sasl.username,
                password: this.config.sasl.password
              };
            }
            break;

          case 'confluent-cloud':
            // Confluent Cloud uses SASL_SSL with PLAIN mechanism
            kafkaConfig.ssl = true;
            kafkaConfig.sasl = {
              mechanism: 'plain', // Confluent Cloud typically uses PLAIN
              username: this.config.sasl.username,
              password: this.config.sasl.password
            };
            break;

          case 'aiven':
<<<<<<< HEAD
            // Aiven uses SASL_SSL with SCRAM-SHA-256
            kafkaConfig.ssl = await this.buildSslConfig();
            kafkaConfig.sasl = {
              mechanism: 'scram-sha-256', // Aiven typically uses SCRAM-SHA-256
              username: this.config.sasl.username,
              password: this.config.sasl.password
            };
=======
            // Only support SASL_SSL at this time
            kafkaConfig.ssl = true;
            if (mechanism === 'oauthbearer') {
              kafkaConfig.sasl = {
                mechanism: 'oauthbearer',
                oauthBearerProvider: async () => {
                  const client = new ClientCredentials({
                    client: {
                      id: this.config.sasl.clientId,
                      secret: this.config.sasl.clientSecret
                    },
                    auth: {
                      tokenHost: this.config.sasl.host,
                      tokenPath: this.config.sasl.path
                    }
                  });

                  try {
                    console.log("Getting access token...");
                    const accessToken = await client.getToken({});

                    return {
                      value: accessToken.token.access_token
                    };

                  } catch (error) {
                    throw error;
                  }
                }
              };
            } else {
              kafkaConfig.sasl = {
                mechanism: 'scram-sha-256', // Aiven typically uses SCRAM-SHA-256
                username: this.config.sasl.username,
                password: this.config.sasl.password
              };
            }
>>>>>>> b1d6ca3d
            break;

          case 'confluent-platform':
            // Confluent Platform can use various mechanisms
            kafkaConfig.ssl = true; // Usually requires SSL
            kafkaConfig.sasl = {
              mechanism: mechanism,
              username: this.config.sasl.username,
              password: this.config.sasl.password
            };
            break;

          case 'redpanda':
            // Redpanda can use various mechanisms, SSL depends on configuration
            if (this.config.ssl !== false) {
              kafkaConfig.ssl = true; // Default to SSL for Redpanda
            }
            kafkaConfig.sasl = {
              mechanism: mechanism,
              username: this.config.sasl.username,
              password: this.config.sasl.password
            };
            break;

          case 'apache':
          default:
            // Apache Kafka - SSL depends on configuration
            if (this.config.ssl !== false) {
              kafkaConfig.ssl = true; // Default to SSL for security
            }
            kafkaConfig.sasl = {
              mechanism: mechanism,
              username: this.config.sasl.username,
              password: this.config.sasl.password
            };
            break;
        }
      } else if (this.config.vendor === 'aws-msk') {
        // AWS MSK without SASL - still needs SSL
        console.log('🔐 AWS MSK detected - enabling SSL for security');
        kafkaConfig.ssl = true;
      }

      this.admin = new Kafka(kafkaConfig).admin();
      await this.admin.connect();
      console.log('✅ Connected to Kafka cluster successfully');
      return true;
    } catch (error) {
      console.error('❌ Failed to connect to Kafka cluster:', error.message);
      throw error;
    }
  }

  extractRegionFromBrokers() {
    // Extract region from broker URLs
    for (const broker of this.config.brokers) {
      const match = broker.match(/\.([a-z0-9-]+)\.amazonaws\.com/);
      if (match) {
        return match[1];
      }
    }
    // Default to eu-central-1 if not found
    return 'eu-central-1';
  }

  async disconnect() {
    if (this.admin) {
      await this.admin.disconnect();
      console.log('Disconnected from Kafka cluster');
    }
  }

  async getTopics() {
    try {
      // Get all topic metadata at once
      const metadata = await this.admin.fetchTopicMetadata();
      console.log(`📊 Found ${metadata.topics.length} topics in cluster`);
      
      // Debug: Log the first topic structure if available
      if (metadata.topics.length > 0) {
        console.log('🔍 Debug: First topic structure:', JSON.stringify(metadata.topics[0], null, 2));
      }
      
      // Process each topic
      const topicsWithMetadata = await Promise.all(
        metadata.topics.map(async (topic) => {
          try {
            const topicName = topic.name;
            
            // Debug: Log topic info
            console.log(`📋 Processing topic: ${topicName} (partitions: ${topic.partitions?.length || 0})`);
            
            // Get topic configurations based on vendor
            let configs = {};
            try {
              configs = await this.getTopicConfigsByVendor(topicName);
            } catch (configError) {
              console.warn(`Warning: Could not fetch configs for topic ${topicName}: ${configError.message}`);
            }

            // Calculate replication factor from partitions
            const replicationFactor = topic.partitions && topic.partitions.length > 0 
              ? topic.partitions[0].replicas?.length || 0
              : 0;

            console.log(`📊 Topic ${topicName}: ${topic.partitions?.length || 0} partitions, ${replicationFactor} replication factor`);

            // Parse topic data based on vendor
            const topicInfo = this.parseTopicDataByVendor(topicName, topic, configs, replicationFactor);
            return topicInfo;
          } catch (error) {
            console.error(`❌ Error processing topic ${topic.name}:`, error.message);
            return {
              name: topic.name,
              partitions: 0,
              replicationFactor: 0,
              config: {},
              error: error.message,
              vendor: this.config.vendor
            };
          }
        })
      );

      return topicsWithMetadata;
    } catch (error) {
      console.error('❌ Failed to fetch topics:', error.message);
      throw error;
    }
  }

  async getTopicConfigsByVendor(topicName) {
    const vendor = this.config.vendor;
    
    try {
      const configResponse = await this.admin.describeConfigs({
        resources: [{
          type: 2, // Topic resource type
          name: topicName
        }]
      });
      
      if (!configResponse.resources[0] || !configResponse.resources[0].configEntries) {
        return {};
      }

      const configs = configResponse.resources[0].configEntries.reduce((acc, entry) => {
        acc[entry.name] = {
          value: entry.value,
          isDefault: entry.isDefault,
          isSensitive: entry.isSensitive
        };
        return acc;
      }, {});

      // Vendor-specific config processing
      switch (vendor) {
        case 'aws-msk':
          return this.processAwsMskConfigs(configs);
        case 'confluent-cloud':
          return this.processConfluentCloudConfigs(configs);
        case 'aiven':
          return this.processAivenConfigs(configs);
        default:
          return configs;
      }
    } catch (error) {
      throw error;
    }
  }

  parseTopicDataByVendor(topicName, topic, configs, replicationFactor) {
    const vendor = this.config.vendor;
    
    const baseInfo = {
      name: topicName,
      partitions: topic.partitions.length,
      replicationFactor: replicationFactor,
      config: configs,
      isInternal: topicName.startsWith('__'),
      errorCode: topic.errorCode || 0,
      errorMessage: topic.errorCode !== 0 ? 'Topic has errors' : null,
      vendor: vendor
    };

    // Vendor-specific parsing
    switch (vendor) {
      case 'aws-msk':
        return this.parseAwsMskTopic(topicName, topic, baseInfo);
      case 'confluent-cloud':
        return this.parseConfluentCloudTopic(topicName, topic, baseInfo);
      case 'aiven':
        return this.parseAivenTopic(topicName, topic, baseInfo);
      case 'confluent-platform':
        return this.parseConfluentPlatformTopic(topicName, topic, baseInfo);
      case 'redpanda':
        return this.parseRedpandaTopic(topicName, topic, baseInfo);
      default:
        return this.parseApacheTopic(topicName, topic, baseInfo);
    }
  }

  // AWS MSK specific parsing
  parseAwsMskTopic(topicName, topic, baseInfo) {
    return {
      ...baseInfo,
      partitionDetails: topic.partitions.map(partition => ({
        id: partition.partitionId,
        leader: partition.leader,
        replicas: partition.replicas,
        isr: partition.isr || []
      })),
      awsMetadata: {
        region: this.extractRegionFromBrokers(),
        clusterType: 'msk'
      }
    };
  }

  // Confluent Cloud specific parsing
  parseConfluentCloudTopic(topicName, topic, baseInfo) {
    return {
      ...baseInfo,
      partitionDetails: topic.partitions.map(partition => ({
        id: partition.partitionId,
        leader: partition.leader,
        replicas: partition.replicas,
        isr: partition.isr || []
      })),
      confluentMetadata: {
        cloudProvider: 'aws', // or 'gcp', 'azure'
        clusterType: 'cloud'
      }
    };
  }

  // Aiven specific parsing
  parseAivenTopic(topicName, topic, baseInfo) {
    return {
      ...baseInfo,
      partitionDetails: topic.partitions.map(partition => ({
        id: partition.partitionId,
        leader: partition.leader,
        replicas: partition.replicas,
        isr: partition.isr || []
      })),
      aivenMetadata: {
        cloudProvider: 'aws', // or 'gcp', 'azure'
        clusterType: 'managed'
      }
    };
  }

  // Confluent Platform specific parsing
  parseConfluentPlatformTopic(topicName, topic, baseInfo) {
    return {
      ...baseInfo,
      partitionDetails: topic.partitions.map(partition => ({
        id: partition.partitionId,
        leader: partition.leader,
        replicas: partition.replicas,
        isr: partition.isr || []
      }))
    };
  }

  // Redpanda specific parsing
  parseRedpandaTopic(topicName, topic, baseInfo) {
    return {
      ...baseInfo,
      partitionDetails: topic.partitions.map(partition => ({
        id: partition.partitionId,
        leader: partition.leader,
        replicas: partition.replicas,
        isr: partition.isr || []
      }))
    };
  }

  // Apache Kafka specific parsing
  parseApacheTopic(topicName, topic, baseInfo) {
    return {
      ...baseInfo,
      partitionDetails: topic.partitions.map(partition => ({
        id: partition.partitionId,
        leader: partition.leader,
        replicas: partition.replicas,
        isr: partition.isr || []
      }))
    };
  }

  // Vendor-specific config processing
  processAwsMskConfigs(configs) {
    return {
      ...configs,
      retention: {
        bytes: configs['retention.bytes']?.value,
        ms: configs['retention.ms']?.value
      },
      cleanup: {
        policy: configs['cleanup.policy']?.value
      }
    };
  }

  processConfluentCloudConfigs(configs) {
    return {
      ...configs,
      retention: {
        bytes: configs['retention.bytes']?.value,
        ms: configs['retention.ms']?.value
      },
      cleanup: {
        policy: configs['cleanup.policy']?.value
      },
      confluent: {
        valueSchemaCompatibility: configs['confluent.value.schema.compatibility']?.value,
        keySchemaCompatibility: configs['confluent.key.schema.compatibility']?.value
      }
    };
  }

  processAivenConfigs(configs) {
    return {
      ...configs,
      retention: {
        bytes: configs['retention.bytes']?.value,
        ms: configs['retention.ms']?.value
      },
      cleanup: {
        policy: configs['cleanup.policy']?.value
      }
    };
  }

  async getConsumerGroups() {
    try {
      const groups = await this.admin.listGroups();
      const groupDetails = await Promise.all(
        groups.groups.map(async (group) => {
          try {
            const details = await this.admin.describeGroup(group.groupId);
            return {
              groupId: group.groupId,
              protocolType: details.protocolType,
              members: details.members.length,
              state: details.state
            };
          } catch (error) {
            return {
              groupId: group.groupId,
              protocolType: 'unknown',
              members: 0,
              state: 'error'
            };
          }
        })
      );
      return groupDetails;
    } catch (error) {
      console.error('❌ Failed to fetch consumer groups:', error.message);
      throw error;
    }
  }

  async getClusterInfo() {
    try {
      const metadata = await this.admin.fetchTopicMetadata();
      const clusterInfo = await this.admin.describeCluster();
      
      return {
        clusterId: clusterInfo.clusterId,
        controller: clusterInfo.controller,
        brokers: clusterInfo.brokers.map(broker => ({
          nodeId: broker.nodeId,
          host: broker.host,
          port: broker.port,
          rack: broker.rack
        })),
        topics: metadata.topics.length
      };
    } catch (error) {
      console.error('❌ Failed to fetch cluster info:', error.message);
      throw error;
    }
  }

  async buildSslConfig() {
    const sslConfig = {
      rejectUnauthorized: this.config.ssl?.rejectUnauthorized !== false
    };

    // Load certificate files if provided
    if (this.config.ssl?.ca) {
      try {
        sslConfig.ca = await fs.readFile(this.config.ssl.ca);
      } catch (error) {
        throw new Error(`Failed to read CA certificate file: ${error.message}`);
      }
    }

    if (this.config.ssl?.cert) {
      try {
        sslConfig.cert = await fs.readFile(this.config.ssl.cert);
      } catch (error) {
        throw new Error(`Failed to read client certificate file: ${error.message}`);
      }
    }

    if (this.config.ssl?.key) {
      try {
        sslConfig.key = await fs.readFile(this.config.ssl.key);
      } catch (error) {
        throw new Error(`Failed to read client private key file: ${error.message}`);
      }
    }

    return sslConfig;
  }

  async getTopicInformation() {
    if (!this.connected) {
      throw new Error('Not connected to Kafka cluster');
    }

    try {
      // Get cluster metadata
      const metadata = await this.admin.fetchTopicMetadata();
      console.log(chalk.gray(`Debug: Metadata structure:`, JSON.stringify(metadata, null, 2)));
      
      // Get topic list
      const topics = await this.admin.listTopics();
      
      // Get detailed topic information
      const topicDetails = await this.getDetailedTopicInfo(topics);
      
      // Get cluster information
      const clusterInfo = await this.getClusterInfo(metadata);
      
      // Build comprehensive topic information
      const topicInfo = {
        clusterInfo,
        topics: topicDetails,
        summary: this.buildSummary(topicDetails)
      };

      return topicInfo;

    } catch (error) {
      throw new Error(`Failed to retrieve topic information: ${error.message}`);
    }
  }

  async getDetailedTopicInfo(topicNames) {
    const topicDetails = [];

    for (const topicName of topicNames) {
      try {
        // Get topic metadata
        const topicMetadata = await this.admin.fetchTopicMetadata({ topics: [topicName] });
        const topic = topicMetadata.topics[0];

        if (!topic) {
          continue;
        }

        // Get topic configurations
        const configs = await this.getTopicConfigs(topicName);

        // Build topic information
        const topicInfo = {
          name: topicName,
          partitions: topic.partitions.map(partition => ({
            id: partition.partitionId,
            leader: partition.leader,
            replicas: partition.replicas,
            isr: partition.isr,
            offlineReplicas: partition.offlineReplicas || []
          })),
          configs: configs,
          isInternal: topicName.startsWith('__'),
          errorCode: topic.errorCode || 0
        };

        topicDetails.push(topicInfo);

      } catch (error) {
        // Log error but continue with other topics
        console.warn(`Warning: Failed to get details for topic ${topicName}: ${error.message}`);
        
        // Add basic topic info even if detailed info fails
        topicDetails.push({
          name: topicName,
          partitions: [],
          configs: {},
          isInternal: topicName.startsWith('__'),
          errorCode: -1,
          error: error.message
        });
      }
    }

    return topicDetails;
  }

  async getTopicConfigs(topicName) {
    try {
      const configs = await this.admin.describeConfigs({
        resources: [{
          type: 2, // Topic resource type
          name: topicName
        }]
      });

      const topicConfigs = {};
      
      if (configs.resources[0] && configs.resources[0].configEntries) {
        configs.resources[0].configEntries.forEach(config => {
          topicConfigs[config.name] = {
            value: config.value,
            source: config.source,
            isDefault: config.isDefault,
            isSensitive: config.isSensitive
          };
        });
      }

      return topicConfigs;

    } catch (error) {
      // Return empty configs if we can't retrieve them
      console.warn(`Warning: Failed to get configs for topic ${topicName}: ${error.message}`);
      return {};
    }
  }

  async getTopicOffsets(topicName) {
    if (!this.connected) {
      throw new Error('Not connected to Kafka cluster');
    }

    try {
      const offsets = await this.admin.fetchTopicOffsets(topicName);
      return offsets.map(offset => ({
        partition: offset.partition,
        offset: offset.offset,
        high: offset.high,
        low: offset.low
      }));
    } catch (error) {
      throw new Error(`Failed to get offsets for topic ${topicName}: ${error.message}`);
    }
  }

  async getClusterMetrics() {
    if (!this.connected) {
      throw new Error('Not connected to Kafka cluster');
    }

    try {
      const metadata = await this.admin.fetchTopicMetadata();
      
      const metrics = {
        totalBrokers: metadata.brokers.length,
        totalTopics: metadata.topics.length,
        totalPartitions: metadata.topics.reduce((sum, topic) => sum + topic.partitions.length, 0),
        timestamp: new Date().toISOString()
      };

      return metrics;
    } catch (error) {
      throw new Error(`Failed to get cluster metrics: ${error.message}`);
    }
  }

  isConnected() {
    return this.connected;
  }

  getConfig() {
    return {
      brokers: this.config.brokers,
      security: this.config.security,
      timeout: this.config.timeout
    };
  }
}

module.exports = { KafkaClient }; <|MERGE_RESOLUTION|>--- conflicted
+++ resolved
@@ -82,17 +82,8 @@
             break;
 
           case 'aiven':
-<<<<<<< HEAD
-            // Aiven uses SASL_SSL with SCRAM-SHA-256
+            // Aiven uses SASL_SSL with SCRAM-SHA-256 or OAuth
             kafkaConfig.ssl = await this.buildSslConfig();
-            kafkaConfig.sasl = {
-              mechanism: 'scram-sha-256', // Aiven typically uses SCRAM-SHA-256
-              username: this.config.sasl.username,
-              password: this.config.sasl.password
-            };
-=======
-            // Only support SASL_SSL at this time
-            kafkaConfig.ssl = true;
             if (mechanism === 'oauthbearer') {
               kafkaConfig.sasl = {
                 mechanism: 'oauthbearer',
@@ -128,7 +119,6 @@
                 password: this.config.sasl.password
               };
             }
->>>>>>> b1d6ca3d
             break;
 
           case 'confluent-platform':
